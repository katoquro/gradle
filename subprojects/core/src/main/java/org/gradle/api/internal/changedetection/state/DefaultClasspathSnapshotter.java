--- conflicted
+++ resolved
@@ -26,13 +26,8 @@
 import java.util.Comparator;
 import java.util.List;
 
-<<<<<<< HEAD
 public class DefaultClasspathSnapshotter extends AbstractSingleHasherFileCollectionSnapshotter implements ClasspathSnapshotter {
     private static final Comparator<DefaultFileDetails> FILE_DETAILS_COMPARATOR = new Comparator<DefaultFileDetails>() {
-=======
-public class DefaultClasspathSnapshotter extends AbstractFileCollectionSnapshotter implements ClasspathSnapshotter {
-    private static final Comparator<FileDetails> FILE_DETAILS_COMPARATOR = new Comparator<FileDetails>() {
->>>>>>> 93119db0
         @Override
         public int compare(FileDetails o1, FileDetails o2) {
             return o1.getPath().compareTo(o2.getPath());
